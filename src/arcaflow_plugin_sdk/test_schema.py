--- conflicted
+++ resolved
@@ -6,7 +6,6 @@
 import unittest
 from dataclasses import dataclass
 from re import Pattern
-from pprint import pprint
 
 from arcaflow_plugin_sdk import schema
 from arcaflow_plugin_sdk.schema import (
@@ -496,79 +495,6 @@
 
 
 class OneOfTest(unittest.TestCase):
-<<<<<<< HEAD
-    @dataclasses.dataclass
-    class StrBasic:
-        a: str
-
-    @dataclasses.dataclass
-    class StrBasic2:
-        c: str
-
-    @dataclasses.dataclass
-    class IntBasic:
-        b: int
-
-    @dataclasses.dataclass
-    class StrInline:
-        type_: str
-        a: str
-
-    @dataclasses.dataclass
-    class IntInline:
-        type_: str
-        b: int
-
-    @dataclasses.dataclass
-    class StrTwoDiscriminators:
-        _type: str
-        type_: str
-        a2: str
-
-    # default discriminator field name
-    discriminator_default = "_type"
-
-    # The string "type_" is the discriminator identifier that will
-    # be embedded in OneOfDataEmbedded1. It must match the OneOfType's
-    # discriminator field name.
-    discriminator_field_name = "type_"
-
-    def setUp(self):
-        self.obj_str_inline = schema.ObjectType(
-            OneOfTest.StrInline,
-            {
-                self.discriminator_field_name: PropertyType(
-                    schema.StringType(),
-                ),
-                "a": PropertyType(schema.StringType()),
-            })
-        self.obj_str_basic = schema.ObjectType(
-            OneOfTest.StrBasic,
-            {"a": PropertyType(schema.StringType())},
-        )
-        self.obj_str_basic2 = schema.ObjectType(
-            OneOfTest.StrBasic2,
-            {"c": PropertyType(schema.StringType())}
-        )
-        self.obj_str_inline2 = schema.ObjectType(
-            OneOfTest.StrTwoDiscriminators,
-            {
-                self.discriminator_field_name: PropertyType(
-                    schema.StringType(),
-                ),
-                self.discriminator_default: PropertyType(
-                    schema.StringType(),
-                ),
-                "a2": PropertyType(schema.StringType()),
-            },
-        )
-        self.scope_basic = schema.ScopeType(
-            {
-                "a": self.obj_str_basic,
-                "c": self.obj_str_basic2,
-                "b": schema.ObjectType(
-                    OneOfTest.IntBasic, {"b": PropertyType(schema.IntType())}
-=======
     def setUp(self):
         self.obj_b = schema.ObjectType(
             Basic3, {"b": PropertyType(schema.IntType())}
@@ -578,105 +504,26 @@
                 "a": schema.ObjectType(
                     Basic,
                     {"msg": PropertyType(schema.StringType())},
->>>>>>> 93ac306f
                 ),
+                "b": self.obj_b,
             },
             "a",
         )
-<<<<<<< HEAD
-        self.scope_inlined = schema.ScopeType(
-            {
-                "a": self.obj_str_inline,
-                "b": schema.ObjectType(
-                    OneOfTest.IntInline, {
-                        self.discriminator_field_name: PropertyType(
-=======
         self.scope_mixed_type = schema.ScopeType(
             {
                 "a": schema.ObjectType(
                     InlineStr,
                     {
                         discriminator_field_name: PropertyType(
->>>>>>> 93ac306f
                             schema.StringType(),
                         ),
-                        "b": PropertyType(schema.IntType())}
+                        "a": PropertyType(schema.StringType()),
+                    },
                 ),
+                "b": self.obj_b,
             },
             "a",
         )
-        self.scope_two_discriminators = schema.ScopeType(
-            {
-                "a": self.obj_str_inline,
-                "a2": self.obj_str_inline2,
-            },
-            "a"
-        )
-        self.scope_mixed = schema.ScopeType(
-            {
-                "a_basic": self.obj_str_basic,
-                "a": self.obj_str_inline,
-                "a2": self.obj_str_inline2,
-            },
-            "a"
-        )
-
-    def test_discriminator_default_clash(self):
-        with self.assertRaises(ConstraintException) as cm:
-            schema.OneOfStringType(
-                {
-                    "a": schema.RefType("a", self.scope_two_discriminators),
-                    "a2": schema.RefType("a2", self.scope_two_discriminators),
-                },
-                scope=self.scope_two_discriminators,
-                discriminator_inlined=True,
-                discriminator_field_name=self.discriminator_field_name
-            ).validate({})
-        self.assertIn("Invalid type", str(cm.exception))
-
-    def test_inline_discriminator_missing(self):
-        with self.assertRaises(BadArgumentException) as cm:
-            schema.OneOfStringType(
-                {
-                    "a": schema.RefType("a", self.scope_mixed),
-                    "a2": schema.RefType("a2", self.scope_mixed),
-                    "a_basic": schema.RefType("a_basic", self.scope_mixed),
-                },
-                scope=self.scope_mixed,
-                discriminator_inlined=True,
-                discriminator_field_name=self.discriminator_field_name,
-            ).validate({})
-        self.assertIn("needs discriminator field", str(cm.exception))
-
-    def test_has_discriminator_error(self):
-        with self.assertRaises(BadArgumentException) as cm:
-            schema.OneOfStringType(
-                {
-                    "a": schema.RefType("a", self.scope_mixed),
-                    "a2": schema.RefType("a2", self.scope_mixed),
-                    "a_basic": schema.RefType("a_basic", self.scope_mixed),
-                },
-                scope=self.scope_inlined,
-                discriminator_inlined=False,
-                discriminator_field_name=self.discriminator_field_name,
-            ).validate({})
-        self.assertIn("has conflicting field", str(cm.exception))
-
-    def test_inline_discriminator_type_mismatch(self):
-        with self.assertRaises(BadArgumentException) as cm:
-            # noinspection PyTypeChecker
-            schema.OneOfIntType(
-                {
-                    "a": schema.RefType("a", self.scope_inlined),
-                    "b": schema.RefType("b", self.scope_inlined),
-                },
-                scope=self.scope_inlined,
-                discriminator_inlined=True,
-                discriminator_field_name=self.discriminator_field_name,
-            ).validate({})
-        self.assertIn(
-            "does not match OneOfSchema discriminator type",
-            str(cm.exception))
 
     def test_unserialize(self):
         s_type = schema.OneOfStringType(
@@ -713,17 +560,6 @@
         with self.assertRaises(ConstraintException):
             s_type.unserialize({default_discriminator: 1, "b": "Hello world!"})
 
-<<<<<<< HEAD
-        unserialized_data: OneOfTest.StrBasic = s_type.unserialize(
-            {self.discriminator_default: "a", "a": "Hello world!"}
-        )
-        self.assertIsInstance(unserialized_data, OneOfTest.StrBasic)
-        self.assertEqual(unserialized_data.a, "Hello world!")
-        unserialized_data2: OneOfTest.IntBasic = s_type.unserialize(
-            {self.discriminator_default: "b", "b": 42}
-        )
-        self.assertIsInstance(unserialized_data2, OneOfTest.IntBasic)
-=======
         unserialized_data: Basic = s_type.unserialize(
             {default_discriminator: "a", "msg": "Hello world!"}
         )
@@ -733,7 +569,6 @@
             {default_discriminator: "b", "b": 42}
         )
         self.assertIsInstance(unserialized_data2, Basic3)
->>>>>>> 93ac306f
         self.assertEqual(unserialized_data2.b, 42)
 
         s_type_int = schema.OneOfIntType(
@@ -743,149 +578,58 @@
             },
             scope=self.scope_basic,
         )
-<<<<<<< HEAD
-        unserialized_data3: OneOfTest.StrBasic = s_type_int.unserialize(
-            {self.discriminator_default: 1, "a": "Hello world!"}
-        )
-        self.assertIsInstance(unserialized_data3, OneOfTest.StrBasic)
-        self.assertEqual(unserialized_data3.a, "Hello world!")
-=======
         unserialized_data3: Basic = s_type_int.unserialize(
             {default_discriminator: 1, "msg": "Hello world!"}
         )
         self.assertIsInstance(unserialized_data3, Basic)
         self.assertEqual(unserialized_data3.msg, "Hello world!")
->>>>>>> 93ac306f
 
     def test_unserialize_embedded(self):
         s = schema.OneOfStringType(
-            {
-<<<<<<< HEAD
-                "a": schema.RefType("a", self.scope_inlined),
-                "b": schema.RefType("b", self.scope_inlined),
-            },
-            scope=self.scope_inlined,
-            discriminator_inlined=True,
-            discriminator_field_name=self.discriminator_field_name,
-        )
-        unserialized_data: OneOfTest.StrInline = s.unserialize(
-            {self.discriminator_field_name: "a", "a": "Hello world!"}
-        )
-        self.assertIsInstance(unserialized_data, OneOfTest.StrInline)
-=======
-                "a": schema.RefType("a", self.scope_mixed_type),
-                "b": schema.RefType("b", self.scope_mixed_type),
-            },
-            scope=self.scope_mixed_type,
-            discriminator_field_name=discriminator_field_name,
-        )
-
-        unserialized_data: InlineStr = s.unserialize(
-            {discriminator_field_name: "a", "a": "Hello world!"}
-        )
-        self.assertIsInstance(unserialized_data, InlineStr)
->>>>>>> 93ac306f
-        self.assertEqual(
-            getattr(unserialized_data, discriminator_field_name), "a"
-        )
-        self.assertEqual(unserialized_data.a, "Hello world!")
-
-<<<<<<< HEAD
-        unserialized_data2: OneOfTest.IntInline = s.unserialize(
-            {self.discriminator_field_name: "b", "b": 42}
-        )
-        self.assertIsInstance(unserialized_data2, OneOfTest.IntInline)
-        self.assertEqual(unserialized_data2.b, 42)
-
-    def test_validation(self):
-        s = schema.OneOfStringType[OneOfTest.StrBasic](
-            {
-                "a": schema.RefType("a", self.scope_basic),
-                "b": schema.RefType("b", self.scope_basic),
-            },
-            scope=self.scope_basic,
-            discriminator_field_name=self.discriminator_field_name,
-            discriminator_inlined=False,
-=======
-        unserialized_data2: Basic3 = s.unserialize(
-            {discriminator_field_name: "b", "b": 42}
-        )
-        self.assertIsInstance(unserialized_data2, Basic3)
-        self.assertEqual(unserialized_data2.b, 42)
-
-    def test_validation(self):
-        s = schema.OneOfStringType[InlineStr](
             {
                 "a": schema.RefType("a", self.scope_mixed_type),
                 "b": schema.RefType("b", self.scope_mixed_type),
             },
             scope=self.scope_mixed_type,
             discriminator_field_name=discriminator_field_name,
->>>>>>> 93ac306f
-        )
-        with self.assertRaises(ConstraintException):
-            # noinspection PyTypeChecker
-<<<<<<< HEAD
-            s.validate(OneOfTest.StrInline(None, "Hello world!"))
-        with self.assertRaises(ConstraintException):
-            # noinspection PyTypeChecker
-            s.validate(OneOfTest.StrInline("b", "Hello world!"))
-        s.validate(OneOfTest.StrBasic("Hello world!"))
-=======
-            s.validate(InlineStr(None, "Hello world!"))
-
-        with self.assertRaises(ConstraintException):
-            s.validate(InlineStr("b", "Hello world!"))
->>>>>>> 93ac306f
-
-    def test_validation_inline(self):
-        s = schema.OneOfStringType[OneOfTest.StrInline](
+        )
+
+        unserialized_data: InlineStr = s.unserialize(
+            {discriminator_field_name: "a", "a": "Hello world!"}
+        )
+        self.assertIsInstance(unserialized_data, InlineStr)
+        self.assertEqual(
+            getattr(unserialized_data, discriminator_field_name), "a"
+        )
+        self.assertEqual(unserialized_data.a, "Hello world!")
+
+        unserialized_data2: Basic3 = s.unserialize(
+            {discriminator_field_name: "b", "b": 42}
+        )
+        self.assertIsInstance(unserialized_data2, Basic3)
+        self.assertEqual(unserialized_data2.b, 42)
+
+    def test_validation(self):
+        s = schema.OneOfStringType[Basic](
             {
-                "a": schema.RefType("a", self.scope_inlined),
-                "b": schema.RefType("b", self.scope_inlined),
-            },
-            scope=self.scope_inlined,
-            discriminator_field_name=self.discriminator_field_name,
-            discriminator_inlined=True,
-        )
-        with self.assertRaises(ConstraintException):
-            # noinspection PyTypeChecker
-<<<<<<< HEAD
-            s.validate(OneOfTest.StrInline(None, "Hello world!"))
-        with self.assertRaises(ConstraintException):
-            s.validate(OneOfTest.StrInline("b", "Hello world!"))
-        with self.assertRaises(ConstraintException):
-            # noinspection PyTypeChecker
-            s.validate(OneOfTest.StrBasic("Hello world!"))
-        s.validate(OneOfTest.StrInline("a", "Hello world!"))
-=======
-            s.validate(Basic("Hello world!"))
-
-        s.validate(InlineStr("a", "Hello world!"))
->>>>>>> 93ac306f
-
-    def test_serialize(self):
-        s = schema.OneOfStringType(
-            {
-<<<<<<< HEAD
                 "a": schema.RefType("a", self.scope_basic),
                 "b": schema.RefType("b", self.scope_basic),
             },
             scope=self.scope_basic,
-            discriminator_field_name=self.discriminator_field_name,
+            discriminator_field_name=discriminator_field_name,
             discriminator_inlined=False,
         )
-        self.assertEqual(
-            s.serialize(OneOfTest.StrBasic("Hello world!")),
-            {self.discriminator_field_name: "a", "a": "Hello world!"},
-        )
-        self.assertEqual(
-            s.serialize(OneOfTest.IntBasic(42)),
-            {self.discriminator_field_name: "b", "b": 42},
-        )
-        with self.assertRaises(ConstraintException):
-            s.serialize(OneOfTest.StrInline("b", "Hello world!"))
-=======
+        with self.assertRaises(ConstraintException):
+            # noinspection PyTypeChecker
+            s.validate(InlineStr(None, "Hello world!"))
+        with self.assertRaises(ConstraintException):
+            # noinspection PyTypeChecker
+            s.validate(InlineStr("b", "Hello world!"))
+        s.validate(Basic("Hello world!"))
+
+    def test_serialize(self):
+        s = schema.OneOfStringType(
+            {
                 "a": schema.RefType("a", self.scope_mixed_type),
                 "b": schema.RefType("b", self.scope_mixed_type),
             },
@@ -903,51 +647,15 @@
         with self.assertRaises(ConstraintException):
             # noinspection PyTypeChecker
             s.serialize(Basic("Hello world!"))
->>>>>>> 93ac306f
-
-    def test_serialize_inline(self):
-        s = schema.OneOfStringType(
-            {
-                "a": schema.RefType("a", self.scope_inlined),
-                "b": schema.RefType("b", self.scope_inlined),
-            },
-            scope=self.scope_inlined,
-            discriminator_field_name=self.discriminator_field_name,
-            discriminator_inlined=True,
-        )
-        self.assertEqual(
-            s.serialize(OneOfTest.StrInline("a", "Hello world!")),
-            {self.discriminator_field_name: "a", "a": "Hello world!"})
-        self.assertEqual(
-            s.serialize(OneOfTest.IntInline("b", 42)),
-            {self.discriminator_field_name: "b", "b": 42})
-        with self.assertRaises(ConstraintException):
-<<<<<<< HEAD
-            # noinspection PyTypeChecker
-            s.serialize(OneOfTest.StrBasic("Hello world!"))
-        with self.assertRaises(ConstraintException):
-            s.serialize(OneOfTest.StrInline("b", "Hello world!"))
-=======
+
+        with self.assertRaises(ConstraintException):
             s.serialize(InlineStr("b", "Hello world!"))
->>>>>>> 93ac306f
 
     def test_object(self):
         scope = schema.ScopeType({}, "")
         s = schema.OneOfStringType(
             {
                 "a": schema.ObjectType(
-<<<<<<< HEAD
-                    OneOfTest.StrBasic,
-                    {"a": PropertyType(schema.StringType())},
-                ),
-                "b": schema.ObjectType(
-                    OneOfTest.IntBasic, {"b": PropertyType(schema.IntType())}
-                ),
-            },
-            scope=scope,
-            discriminator_field_name=self.discriminator_field_name,
-            discriminator_inlined=False,
-=======
                     InlineStr,
                     {
                         discriminator_field_name: PropertyType(
@@ -962,16 +670,11 @@
             },
             scope=scope,
             discriminator_field_name=discriminator_field_name,
->>>>>>> 93ac306f
         )
         unserialized_data = s.unserialize(
             {discriminator_field_name: "b", "b": 42}
         )
-<<<<<<< HEAD
-        self.assertIsInstance(unserialized_data, OneOfTest.IntBasic)
-=======
         self.assertIsInstance(unserialized_data, Basic3)
->>>>>>> 93ac306f
 
 
 class SerializationTest(unittest.TestCase):
@@ -1414,13 +1117,7 @@
                         InlineInt2, schema.discriminator_value(2)
                     ],
                 ],
-<<<<<<< HEAD
-                schema.discriminator(
-                    "discriminator",
-                    discriminator_inlined=True),
-=======
-                schema.discriminator(discriminator_field_name),
->>>>>>> 93ac306f
+                schema.discriminator(discriminator_field_name, discriminator_inlined=True),
             ]
 
         scope = schema.build_object_schema(TestData)
@@ -1556,44 +1253,6 @@
 
 
 class JSONSchemaTest(unittest.TestCase):
-<<<<<<< HEAD
-    discriminator_field_name = "type_"
-    discriminator_default = "_type"
-
-    @dataclasses.dataclass
-    class StrBasic:
-        a: str
-
-    @dataclasses.dataclass
-    class StrBasic2:
-        c: str
-
-    @dataclasses.dataclass
-    class IntBasic:
-        b: int
-
-    @dataclasses.dataclass
-    class StrInline:
-        type_: str
-        a: str
-
-    @dataclasses.dataclass
-    class StrInline2:
-        type_: str
-        c: str
-
-    @dataclasses.dataclass
-    class IntInline:
-        type_: str
-        b: int
-
-    @dataclasses.dataclass
-    class StrTwoDiscriminators:
-        _type: str
-        type_: str
-        a2: str
-=======
->>>>>>> 93ac306f
 
     def _execute_test_cases(self, test_cases):
         for name in test_cases.keys():
@@ -1806,23 +1465,6 @@
         self.assertEqual(expected, result)
 
     def test_one_of(self):
-<<<<<<< HEAD
-
-        discriminator_field_name = "type_"
-        @dataclasses.dataclass
-        class A:
-            msg_a: str
-
-        @dataclasses.dataclass
-        class B:
-            msg_b: str
-
-        @dataclasses.dataclass
-        class TestData:
-            ab: typing.Union[A, B]
-
-=======
->>>>>>> 93ac306f
         scope = schema.ScopeType(
             {},
             BasicUnion.__name__,
@@ -1831,41 +1473,23 @@
             str(BasicUnion.__name__): schema.ObjectType(
                 BasicUnion,
                 {
-<<<<<<< HEAD
-                    "ab": schema.PropertyType(
-=======
                     "union_basic": schema.PropertyType(
->>>>>>> 93ac306f
                         schema.OneOfStringType(
                             {
                                 "a": schema.RefType(Basic.__name__, scope),
                                 "b": schema.RefType(Basic2.__name__, scope),
                             },
                             scope,
-<<<<<<< HEAD
                             discriminator_inlined=False,
-                            discriminator_field_name=discriminator_field_name,
                         )
                     )
                 },
             ),
-            "A": schema.ObjectType(
-                A, {"msg_a": schema.PropertyType(schema.StringType())}
-            ),
-            "B": schema.ObjectType(
-                B, {"msg_b": schema.PropertyType(schema.StringType())}
-=======
-                            default_discriminator,
-                        )
-                    )
-                },
-            ),
             Basic.__name__: schema.ObjectType(
                 Basic, {"msg": schema.PropertyType(schema.StringType())}
             ),
             Basic2.__name__: schema.ObjectType(
                 Basic2, {"msg2": schema.PropertyType(schema.StringType())}
->>>>>>> 93ac306f
             ),
         }
         defs = schema._JSONSchemaDefs()
@@ -1876,11 +1500,7 @@
                     BasicUnion.__name__: {
                         "type": "object",
                         "properties": {
-<<<<<<< HEAD
-                            "ab": {
-=======
                             "union_basic": {
->>>>>>> 93ac306f
                                 "oneOf": [
                                     {
                                         "$ref": (
@@ -1899,98 +1519,50 @@
                                 ]
                             }
                         },
-<<<<<<< HEAD
-                        "required": ["ab"],
-=======
                         "required": ["union_basic"],
->>>>>>> 93ac306f
                         "additionalProperties": False,
                         "dependentRequired": {},
                     },
                     Basic.__name__: {
                         "type": "object",
                         "properties": {
-<<<<<<< HEAD
-                            "msg_a": {"type": "string"},
-                        },
-                        "required": [discriminator_field_name, "msg_a"],
-=======
                             "msg": {"type": "string"},
-                            default_discriminator: {
-                                "type": "string",
-                                "const": "a",
-                            },
                         },
                         "required": [default_discriminator, "msg"],
->>>>>>> 93ac306f
                         "additionalProperties": False,
                         "dependentRequired": {},
                     },
                     f"{Basic.__name__}_discriminated_string_a": {
                         "type": "object",
                         "properties": {
-<<<<<<< HEAD
-                            "msg_a": {"type": "string"},
-                        },
-                        "required": [discriminator_field_name, "msg_a"],
-=======
                             "msg": {"type": "string"},
-                            default_discriminator: {
-                                "type": "string",
-                                "const": "a",
-                            },
                         },
                         "required": [default_discriminator, "msg"],
->>>>>>> 93ac306f
                         "additionalProperties": False,
                         "dependentRequired": {},
                     },
                     Basic2.__name__: {
                         "type": "object",
                         "properties": {
-<<<<<<< HEAD
-                            "msg_b": {"type": "string"},
-                        },
-                        "required": [discriminator_field_name, "msg_b"],
-=======
                             "msg2": {"type": "string"},
-                            default_discriminator: {
-                                "type": "string",
-                                "const": "b",
-                            },
                         },
                         "required": [default_discriminator, "msg2"],
->>>>>>> 93ac306f
                         "additionalProperties": False,
                         "dependentRequired": {},
                     },
                     f"{Basic2.__name__}_discriminated_string_b": {
                         "type": "object",
                         "properties": {
-<<<<<<< HEAD
-                            "msg_b": {"type": "string"},
-                        },
-                        "required": [discriminator_field_name, "msg_b"],
-=======
                             "msg2": {"type": "string"},
-                            default_discriminator: {
-                                "type": "string",
-                                "const": "b",
-                            },
                         },
                         "required": [default_discriminator, "msg2"],
->>>>>>> 93ac306f
                         "additionalProperties": False,
                         "dependentRequired": {},
                     },
                 },
                 "type": "object",
                 "properties": {
-<<<<<<< HEAD
-                    "ab": {
-=======
                     "union_basic": {
->>>>>>> 93ac306f
                         "oneOf": [
                             {
                                 "$ref": f"#/$defs/{Basic.__name__}"
@@ -2005,254 +1577,13 @@
                         ]
                     }
                 },
-<<<<<<< HEAD
-                "required": ["ab"],
-=======
                 "required": ["union_basic"],
->>>>>>> 93ac306f
                 "additionalProperties": False,
                 "dependentRequired": {},
             },
             json_schema,
         )
 
-    def test_one_of_inline(self):
-
-        discriminator_field_name = "type_"
-        discriminator_default = "_type"
-        @dataclasses.dataclass
-        class A:
-            _type: str
-            type_: str
-            msg_a: str
-
-        @dataclasses.dataclass
-        class B:
-            type_: str
-            msg_b: str
-
-        @dataclasses.dataclass
-        class TestData:
-            ab: typing.Union[A, B]
-
-        scope = schema.ScopeType(
-            {},
-            "TestData",
-        )
-        scope.objects = {
-            "TestData": schema.ObjectType(
-                TestData,
-                {
-                    "ab": schema.PropertyType(
-                        schema.OneOfStringType(
-                            {
-                                "a": schema.RefType("A", scope),
-                                "b": schema.RefType("B", scope),
-                            },
-                            scope,
-                            discriminator_inlined=True,
-                            discriminator_field_name=discriminator_field_name,
-                        )
-                    )
-                },
-            ),
-            "A": schema.ObjectType(
-                A, {
-                    "msg_a": schema.PropertyType(schema.StringType()),
-                    discriminator_field_name:
-                        schema.PropertyType(schema.StringType()),
-                    discriminator_default: schema.PropertyType(schema.StringType()),
-                }
-            ),
-            "B": schema.ObjectType(
-                B, {
-                    "msg_b": schema.PropertyType(schema.StringType()),
-                    discriminator_field_name:
-                        schema.PropertyType(schema.StringType()),
-                }
-            ),
-        }
-        with self.assertRaises(Exception) as cm:
-            # noinspection PyTypeChecker
-            scope.validate(TestData("abc"))
-        self.assertIn("Invalid type", str(cm.exception))
-
-        defs = schema._JSONSchemaDefs()
-        json_schema = scope._to_jsonschema_fragment(scope, defs)
-        self.assertEqual(
-            {
-                "$defs": {
-                    "TestData": {
-                        "type": "object",
-                        "properties": {
-                            "ab": {
-                                "oneOf": [
-                                    {
-                                        "$ref": (
-                                            "#/$defs/A_discriminated_string_a"
-                                        )
-                                    },
-                                    {
-                                        "$ref": (
-                                            "#/$defs/B_discriminated_string_b"
-                                        )
-                                    },
-                                ]
-                            }
-                        },
-                        "required": ["ab"],
-                        "additionalProperties": False,
-                        "dependentRequired": {},
-                    },
-                    "A": {
-                        "type": "object",
-                        "properties": {
-                            "msg_a": {"type": "string"},
-                            discriminator_field_name: {"type": "string", "const": "a"},
-                            discriminator_default: {"type": "string"}
-                        },
-                        "required": [discriminator_field_name, "msg_a", discriminator_default],
-                        "additionalProperties": False,
-                        "dependentRequired": {},
-                    },
-                    "A_discriminated_string_a": {
-                        "type": "object",
-                        "properties": {
-                            "msg_a": {"type": "string"},
-                            discriminator_field_name: {"type": "string", "const": "a"},
-                            discriminator_default: {"type": "string"}
-                        },
-                        "required": [discriminator_field_name, "msg_a", discriminator_default],
-                        "additionalProperties": False,
-                        "dependentRequired": {},
-                    },
-                    "B": {
-                        "type": "object",
-                        "properties": {
-                            "msg_b": {"type": "string"},
-                            discriminator_field_name: {"type": "string", "const": "b"},
-                        },
-                        "required": [discriminator_field_name, "msg_b"],
-                        "additionalProperties": False,
-                        "dependentRequired": {},
-                    },
-                    "B_discriminated_string_b": {
-                        "type": "object",
-                        "properties": {
-                            "msg_b": {"type": "string"},
-                            discriminator_field_name: {"type": "string", "const": "b"},
-                        },
-                        "required": [discriminator_field_name, "msg_b"],
-                        "additionalProperties": False,
-                        "dependentRequired": {},
-                    },
-                },
-                "type": "object",
-                "properties": {
-                    "ab": {
-                        "oneOf": [
-                            {"$ref": "#/$defs/A_discriminated_string_a"},
-                            {"$ref": "#/$defs/B_discriminated_string_b"},
-                        ]
-                    }
-                },
-                "required": ["ab"],
-                "additionalProperties": False,
-                "dependentRequired": {},
-            },
-            json_schema,
-        )
-
-    def test_build_one_of_error(self):
-        @dataclasses.dataclass
-        class TestData:
-            union: typing.Annotated[
-                typing.Union[
-                    typing.Annotated[
-                        JSONSchemaTest.StrBasic,
-                        schema.discriminator_value("StrBasic")
-                    ],
-                    typing.Annotated[
-                        JSONSchemaTest.StrBasic2,
-                        schema.discriminator_value("StrBasic2")
-                    ],
-                    typing.Annotated[
-                        JSONSchemaTest.StrInline,
-                        schema.discriminator_value("StrInline")
-                    ]
-                ],
-                schema.discriminator(
-                    discriminator_field_name=JSONSchemaTest.discriminator_field_name,
-                    discriminator_inlined=False,
-                )
-            ]
-
-        with self.assertRaises(SchemaBuildException) as cm:
-            schema.build_object_schema(TestData)
-        self.assertIn(
-            f"\"{JSONSchemaTest.StrInline.__name__}\" has conflicting field",
-            str(cm.exception))
-
-    def test_build_one_of_inline_error(self):
-        @dataclasses.dataclass
-        class TestData:
-            union: typing.Annotated[
-                typing.Union[
-                    typing.Annotated[
-                        JSONSchemaTest.StrInline,
-                        schema.discriminator_value("StrInline")
-                    ],
-                    typing.Annotated[
-                        JSONSchemaTest.StrInline2,
-                        schema.discriminator_value("StrInline2")
-                    ],
-                    typing.Annotated[
-                        JSONSchemaTest.StrBasic,
-                        schema.discriminator_value("StrBasic")
-                    ],
-                ],
-                schema.discriminator(
-                    discriminator_field_name=JSONSchemaTest.discriminator_field_name,
-                    discriminator_inlined=True,
-                )
-            ]
-        with self.assertRaises(SchemaBuildException) as cm:
-            schema.build_object_schema(TestData)
-        self.assertIn(
-            f"\"{JSONSchemaTest.StrBasic.__name__}\" needs discriminator field",
-            str(cm.exception))
-
-    def test_build_one_of_inline_type_mismatch(self):
-        discriminator_wrong_type: int = 1
-
-        @dataclasses.dataclass
-        class TestData:
-            union: typing.Annotated[
-                typing.Union[
-                    typing.Annotated[
-                        JSONSchemaTest.StrInline,
-                        schema.discriminator_value("StrInline")
-                    ],
-                    typing.Annotated[
-                        JSONSchemaTest.StrInline2,
-                        schema.discriminator_value("StrInline2")
-                    ],
-                    typing.Annotated[
-                        JSONSchemaTest.IntInline,
-                        schema.discriminator_value(discriminator_wrong_type)
-                    ],
-                ],
-                schema.discriminator(
-                    discriminator_field_name=JSONSchemaTest.discriminator_field_name,
-                    discriminator_inlined=True,
-                )
-            ]
-        with self.assertRaises(BadArgumentException) as cm:
-            schema.build_object_schema(TestData)
-        self.assertIn(
-            f"Invalid discriminator value type: {type(discriminator_wrong_type)}",
-            str(cm.exception))
-
 
 def load_tests(loader, tests, ignore):
     """This function adds the doctests to the discovery process."""
