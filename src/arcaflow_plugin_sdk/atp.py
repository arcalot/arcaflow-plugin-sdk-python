"""
The Arcaflow Transport Protocol is a protocol to communicate between the Engine and a plugin. This library provides
the services to do so. The main use-case is running over STDIO, so the communication protocol is designed to run 1:1,
it is not possible to use multiple clients (engines) with a plugin.

The message flow is as follows:

|   sequenceDiagram
|     participant E as Engine
|       participant P as Plugin
|       autonumber
|       P ->> E: Schema information
|       E ->> P: Start step
|       P ->> E: Execution results
"""
import dataclasses
import io
import os
import signal
import sys
import typing
import threading

import cbor2

from enum import Enum

from arcaflow_plugin_sdk import schema

class MessageType(Enum):
    WORKDONE = 1
    SIGNAL = 2


@dataclasses.dataclass
class HelloMessage:
    """
    This message is the the initial greeting message a plugin sends to the output.
    """

    version: typing.Annotated[
        int,
        schema.min(1),
        schema.name("Version"),
        schema.description("Version number for the protocol"),
    ]
    schema: typing.Annotated[
        schema.Schema,
        schema.name("Schema"),
        schema.description(
            "Schema information describing the required inputs and outputs, as well as the steps offered by this "
            "plugin."
        ),
    ]


_HELLO_MESSAGE_SCHEMA = schema.build_object_schema(HelloMessage)

class ATPServer:

    stdin: io.FileIO
    stdout: io.FileIO
    stderr: io.FileIO
    step_object: typing.Any

    def __init__(self,
        stdin: io.FileIO,
        stdout: io.FileIO,
        stderr: io.FileIO,
    ) -> None:
        self.stdin = stdin
        self.stdout = stdout
        self.stderr = stderr

<<<<<<< HEAD
    def run_plugin(
        self,
        s: schema.SchemaType,
    ) -> int:
        """
        This function wraps running a plugin.
        """
        if os.isatty(self.stdout.fileno()):
            print("Cannot run plugin in ATP mode on an interactive terminal.")
=======
        message = decoder.decode()
    except SystemExit:
        return 0
    try:
        if message is None:
            stderr.write("Work start message is None.")
            return 1
        if message["id"] is None:
            stderr.write("Work start message is missing the 'id' field.")
>>>>>>> a730428b
            return 1
        try:
            decoder = cbor2.decoder.CBORDecoder(self.stdin)
            encoder = cbor2.encoder.CBOREncoder(self.stdout)

            # Decode empty "start output" message.
            decoder.decode()

            # Serialize then send HelloMessage
            start_hello_message = HelloMessage(2, s)
            serialized_message = _HELLO_MESSAGE_SCHEMA.serialize(start_hello_message)
            encoder.encode(serialized_message)
            self.stdout.flush()

            # Can fail here if only getting schema.
            work_start_msg = decoder.decode()
        except SystemExit:
            return 0
        try:
            if work_start_msg["id"] is None:
                self.stderr.write("Work start message is missing the 'id' field.")
                return 1
            if work_start_msg["config"] is None:
                self.stderr.write("Work start message is missing the 'config' field.")
                return 1
            # Run the read loop
            read_thread = threading.Thread(target=self.run_server_read_loop, args=(self, decoder, self.stderr))
            read_thread.start()
            # Run the step 
            original_stdout = sys.stdout
            original_stderr = sys.stderr
            out_buffer = io.StringIO()
            sys.stdout = out_buffer
            sys.stderr = out_buffer
            output_id, output_data = s.call_step(
                work_start_msg["id"], s.unserialize_input(work_start_msg["id"], work_start_msg["config"])
            )
            sys.stdout = original_stdout
            sys.stderr = original_stderr

            # Send WorkDoneMessage in a RuntimeMessage
            encoder.encode(
                {
                    "id": MessageType.WORKDONE,
                    "data": {
                        "output_id": output_id,
                        "output_data": s.serialize_output(
                            work_start_msg["id"], output_id, output_data
                        ),
                        "debug_logs": out_buffer.getvalue(),
                    }
                }
            )
            self.stdout.flush()
            read_thread.join()
        except SystemExit:
            return 1
        return 0

    def run_server_read_loop(
        self,
        step: schema.SchemaType,
        step_id: str,
        decoder: cbor2.decoder.CBORDecoder,
        stderr: io.FileIO
    ) -> None:
        try:
            while True:
                # Decode the message
                runtime_msg = decoder.decode()
                msg_id = runtime_msg["id"]
                # Validate
                if msg_id is None:
                    stderr.write("Runtime message is missing the 'id' field.")
                # Then take action
                if msg_id == MessageType.SIGNAL:
                    signal_msg = runtime_msg["data"]
                    received_step_id = signal_msg["step_id"]
                    received_signal_id = signal_msg["signal_id"]
                    if received_step_id != step_id:
                        stderr.write(f"Received step ID in the signal message '{received_step_id}'"
                                     f"does not match expected step ID '{step_id}'")
                        return
                    step.call_step_signal(step_id, received_signal_id, signal_msg["data"])
                else:
                    stderr.write(f"Unknown kind of runtime message: {msg_id}")

        except cbor2.CBORDecodeError:
            stderr.write(f"Error while decoding CBOR: {msg_id}")


class PluginClientStateException(Exception):
    """
    This
    """

    msg: str

    def __init__(self, msg: str):
        self.msg = msg

    def __str__(self):
        return self.msg


class PluginClient:
    """
    This is a rudimentary client that reads information from a plugin and starts work on the plugin. The functions
    must be executed in order.
    """

    stdin: io.FileIO
    stdout: io.FileIO
    decoder: cbor2.decoder.CBORDecoder

    def __init__(
        self,
        stdin: io.FileIO,
        stdout: io.FileIO,
    ):
        self.stdin = stdin
        self.stdout = stdout
        self.decoder = cbor2.decoder.CBORDecoder(stdout)
        self.encoder = cbor2.encoder.CBOREncoder(stdin)

    def start_output(self) -> None:
        self.encoder.encode(None)

    def read_hello(self) -> HelloMessage:
        """
        This function reads the intial "Hello" message from the plugin.
        """
        message = self.decoder.decode()
        return _HELLO_MESSAGE_SCHEMA.unserialize(message)

    def start_work(self, step_id: str, input_data: any):
        """
        After the Hello message has been read, this function starts work in a plugin with the specified data.
        """
        self.encoder.encode(
            {
                "id": step_id,
                "config": input_data,
            }
        )

    def read_results(self) -> (str, any, str):
        """
        This function reads the results of an execution from the plugin.
        """
        message = self.decoder.decode()
        if message["output_id"] is None:
            raise PluginClientStateException(
                "Missing 'output_id' in CBOR message. Possibly wrong order of calls?"
            )
        if message["output_data"] is None:
            raise PluginClientStateException(
                "Missing 'output_data' in CBOR message. Possibly wrong order of calls?"
            )
        if message["debug_logs"] is None:
            raise PluginClientStateException(
                "Missing 'output_data' in CBOR message. Possibly wrong order of calls?"
            )
        return message["output_id"], message["output_data"], message["debug_logs"]<|MERGE_RESOLUTION|>--- conflicted
+++ resolved
@@ -72,7 +72,6 @@
         self.stdout = stdout
         self.stderr = stderr
 
-<<<<<<< HEAD
     def run_plugin(
         self,
         s: schema.SchemaType,
@@ -82,17 +81,6 @@
         """
         if os.isatty(self.stdout.fileno()):
             print("Cannot run plugin in ATP mode on an interactive terminal.")
-=======
-        message = decoder.decode()
-    except SystemExit:
-        return 0
-    try:
-        if message is None:
-            stderr.write("Work start message is None.")
-            return 1
-        if message["id"] is None:
-            stderr.write("Work start message is missing the 'id' field.")
->>>>>>> a730428b
             return 1
         try:
             decoder = cbor2.decoder.CBORDecoder(self.stdin)
@@ -112,6 +100,9 @@
         except SystemExit:
             return 0
         try:
+            if work_start_msg is None:
+                self.stderr.write("Work start message is None.")
+                return 1
             if work_start_msg["id"] is None:
                 self.stderr.write("Work start message is missing the 'id' field.")
                 return 1
